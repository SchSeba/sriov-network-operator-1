--- conflicted
+++ resolved
@@ -30,17 +30,13 @@
 	runtimeclient "sigs.k8s.io/controller-runtime/pkg/client"
 )
 
-<<<<<<< HEAD
 type patchBody struct {
 	Op    string `json:"op"`
 	Path  string `json:"path"`
 	Value string `json:"value"`
 }
 
-var _ = Describe("operator", func() {
-=======
 var _ = Describe("[sriov] operator", func() {
->>>>>>> a1623d17
 	var sriovInfos *cluster.EnabledNodes
 	execute.BeforeAll(func() {
 		err := namespaces.Create(namespaces.Test, clients)
@@ -943,57 +939,33 @@
 					"routes": [{
 					  "dst": "0.0.0.0/0"
 					}],
-					"gateway": "10.11.11.1"
+					"gateway": "%s"
 				  }`
-				err = network.CreateSriovNetwork(clients, sriovDevice, sriovNetworkName, namespaces.Test, operatorNamespace, resourceName, ipam)
-				Expect(err).ToNot(HaveOccurred())
-				Eventually(func() error {
+				err = network.CreateSriovNetwork(clients, sriovDevice, sriovNetworkName, namespaces.Test, operatorNamespace, resourceName, fmt.Sprintf(ipam, "10.11.11.1"))
+				Expect(err).ToNot(HaveOccurred())
+
+				Eventually(func() bool {
 					netAttDef := &netattdefv1.NetworkAttachmentDefinition{}
-					return clients.Get(context.Background(), runtimeclient.ObjectKey{Name: sriovNetworkName, Namespace: namespaces.Test}, netAttDef)
-				}, 30*time.Second, 1*time.Second).ShouldNot(HaveOccurred())
-				Eventually(func() string {
-					netAttDef := &netattdefv1.NetworkAttachmentDefinition{}
-					clients.Get(context.Background(), runtimeclient.ObjectKey{Name: sriovNetworkName, Namespace: namespaces.Test}, netAttDef)
-					nadConfig := nadConfig{}
-					json.Unmarshal([]byte(netAttDef.Spec.Config), &nadConfig)
-					return nadConfig.Ipam.Gateway
-				}, 30*time.Second, 1*time.Second).Should(Equal("10.11.11.1"))
-
-				ipam = `{
-					"type": "host-local",
-					"subnet": "10.11.11.0/24",
-					"rangeStart": "10.11.11.171",
-					"rangeEnd": "10.11.11.181",
-					"routes": [{
-					  "dst": "0.0.0.0/0"
-					}],
-					"gateway": "10.12.11.1"
-				  }`
+					err := clients.Get(context.Background(), runtimeclient.ObjectKey{Name: sriovNetworkName, Namespace: namespaces.Test}, netAttDef)
+					Expect(err).ToNot(HaveOccurred())
+					return strings.Contains(netAttDef.Spec.Config, "10.11.11.1")
+				}, 30*time.Second, 1*time.Second).Should(BeTrue())
+
 				body, _ := json.Marshal([]patchBody{{
 					Op:    "replace",
 					Path:  "/spec/ipam",
-					Value: ipam,
+					Value: fmt.Sprintf(ipam, "10.12.11.1"),
 				}})
 				clients.SriovnetworkV1Interface.RESTClient().Patch(types.JSONPatchType).Namespace(operatorNamespace).Resource("sriovnetworks").Name(sriovNetworkName).Body(body).Do()
-				Eventually(func() string {
+				Eventually(func() bool {
 					netAttDef := &netattdefv1.NetworkAttachmentDefinition{}
 					clients.Get(context.Background(), runtimeclient.ObjectKey{Name: sriovNetworkName, Namespace: namespaces.Test}, netAttDef)
-					nadConfig := nadConfig{}
-					json.Unmarshal([]byte(netAttDef.Spec.Config), &nadConfig)
-					return nadConfig.Ipam.Gateway
-				}, 30*time.Second, 1*time.Second).Should(Equal("10.12.11.1"))
+					return strings.Contains(netAttDef.Spec.Config, "10.12.11.1")
+				}, 30*time.Second, 1*time.Second).Should(BeTrue())
 			})
 		})
 	})
 })
-
-type nadIpam struct {
-	Gateway string `json:"gateway"`
-}
-
-type nadConfig struct {
-	Ipam nadIpam `json:"ipam"`
-}
 
 func changeNodeInterfaceState(testNode string, ifcName string, enable bool) {
 	state := "up"
