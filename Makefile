# Setting SHELL to bash allows bash commands to be executed by recipes.
# This is a requirement for 'setup-envtest.sh' in the test target.
# Options are set to exit when a recipe line exits non-zero or a piped command fails.
SHELL = /usr/bin/env bash -o pipefail
.SHELLFLAGS = -ec
CURPATH=$(PWD)
TARGET_DIR=$(CURPATH)/build/_output
BIN_DIR=$(CURPATH)/bin
KUBECONFIG?=$(HOME)/.kube/config
export OPERATOR_EXEC?=oc

BUILD_GOPATH=$(TARGET_DIR):$(TARGET_DIR)/vendor:$(CURPATH)/cmd
IMAGE_BUILDER?=docker
IMAGE_BUILD_OPTS?=
DOCKERFILE?=Dockerfile

CRD_BASES=./config/crd/bases

export APP_NAME?=sriov-network-operator
TARGET=$(TARGET_DIR)/bin/$(APP_NAME)
IMAGE_TAG?=ghcr.io/k8snetworkplumbingwg/$(APP_NAME):latest
MAIN_PKG=cmd/manager/main.go
export NAMESPACE?=openshift-sriov-network-operator
export WATCH_NAMESPACE?=openshift-sriov-network-operator
export GOFLAGS+=-mod=vendor
export GO111MODULE=on
PKGS=$(shell go list ./... | grep -v -E '/vendor/|/test|/examples')

# go source files, ignore vendor directory
SRC = $(shell find . -type f -name '*.go' -not -path "./vendor/*")

<<<<<<< HEAD
# Current Operator version
VERSION ?= 4.14.0
# Default bundle image tag
BUNDLE_IMG ?= controller-bundle:$(VERSION)
# Options for 'bundle-build'
=======
>>>>>>> 7c2116ed
ifneq ($(origin CHANNELS), undefined)
BUNDLE_CHANNELS := --channels=$(CHANNELS)
endif
ifneq ($(origin DEFAULT_CHANNEL), undefined)
BUNDLE_DEFAULT_CHANNEL := --default-channel=$(DEFAULT_CHANNEL)
endif
BUNDLE_METADATA_OPTS ?= $(BUNDLE_CHANNELS) $(BUNDLE_DEFAULT_CHANNEL)

# Image URL to use all building/pushing image targets
IMG ?= controller:latest
# Produce CRDs that work back to Kubernetes 1.11 (no version conversion)
CRD_OPTIONS ?= "crd:crdVersions={v1}"

GOLANGCI_LINT = $(BIN_DIR)/golangci-lint
# golangci-lint version should be updated periodically
# we keep it fixed to avoid it from unexpectedly failing on the project
# in case of a version bump
GOLANGCI_LINT_VER = v1.51.0

GOLANGCI_LINT = $(BIN_DIR)/golangci-lint
# golangci-lint version should be updated periodically
# we keep it fixed to avoid it from unexpectedly failing on the project
# in case of a version bump
GOLANGCI_LINT_VER = v1.46.1


.PHONY: all build clean gendeepcopy test test-e2e test-e2e-k8s run image fmt sync-manifests test-e2e-conformance manifests update-codegen

all: generate vet build

build: manager _build-sriov-network-config-daemon _build-webhook

_build-%:
	WHAT=$* hack/build-go.sh

clean:
	@rm -rf $(TARGET_DIR)
	@rm -rf $(BIN_DIR)

update-codegen:
	hack/update-codegen.sh

image: ; $(info Building image...)
	$(IMAGE_BUILDER) build -f $(DOCKERFILE) -t $(IMAGE_TAG) $(CURPATH) $(IMAGE_BUILD_OPTS)

# Run tests
test: generate vet manifests envtest
	KUBEBUILDER_ASSETS="$(shell $(ENVTEST) use $(ENVTEST_K8S_VERSION) --bin-dir=/tmp -p path)" HOME="$(shell pwd)" go test ./... -coverprofile cover.out -v

# Build manager binary
manager: generate vet _build-manager

# Run against the configured Kubernetes cluster in ~/.kube/config
run: vet skopeo install
	hack/run-locally.sh

# Install CRDs into a cluster
install: manifests kustomize
	$(KUSTOMIZE) build config/crd | kubectl apply -f -

# Uninstall CRDs from a cluster
uninstall: manifests kustomize
	$(KUSTOMIZE) build config/crd | kubectl delete --ignore-not-found -f -

# Deploy controller in the configured Kubernetes cluster in ~/.kube/config
# deploy: manifests kustomize
# 	cd config/manager && $(KUSTOMIZE) edit set image controller=${IMG}
# 	$(KUSTOMIZE) build config/default | kubectl apply -f -

# UnDeploy controller from the configured Kubernetes cluster in ~/.kube/config
# undeploy:
# 	$(KUSTOMIZE) build config/default | kubectl delete -f -

# Generate manifests e.g. CRD, RBAC etc.
manifests: controller-gen
	$(CONTROLLER_GEN) $(CRD_OPTIONS) webhook paths="./..." output:crd:artifacts:config=$(CRD_BASES)
	cp ./config/crd/bases/* ./deployment/sriov-network-operator/crds/

sync-manifests-%: manifests
	@mkdir -p manifests/$*
	sed '2{/---/d}' $(CRD_BASES)/sriovnetwork.openshift.io_sriovibnetworks.yaml | awk 'NF' > manifests/$*/sriov-network-operator-sriovibnetworks_crd.yaml
	sed '2{/---/d}' $(CRD_BASES)/sriovnetwork.openshift.io_sriovnetworknodepolicies.yaml | awk 'NF' > manifests/$*/sriov-network-operator-sriovnetworknodepolicy.crd.yaml
	sed '2{/---/d}' $(CRD_BASES)/sriovnetwork.openshift.io_sriovnetworknodestates.yaml | awk 'NF' > manifests/$*/sriov-network-operator-sriovnetworknodestate.crd.yaml
	sed '2{/---/d}' $(CRD_BASES)/sriovnetwork.openshift.io_sriovoperatorconfigs.yaml | awk 'NF' > manifests/$*/sriov-network-operator-sriovoperatorconfig.crd.yaml
	sed '2{/---/d}' $(CRD_BASES)/sriovnetwork.openshift.io_sriovnetworks.yaml | awk 'NF' > manifests/$*/sriov-network-operator-sriovnetwork.crd.yaml
	@echo ""
	@echo "*************************************************************************************************************************************************"
	@echo "* Please manually update the sriov-network-operator.v4.7.0.clusterserviceversion.yaml and image-references files in the manifests/$* directory *"
	@echo "*************************************************************************************************************************************************"
	@echo ""


# Run go fmt against code

fmt: ## Go fmt your code
	CONTAINER_CMD=$(IMAGE_BUILDER) hack/go-fmt.sh .

# Run go fmt against code
fmt-code:
	go fmt ./...

# Run go vet against code
vet:
	go vet ./...

# Generate code
generate: controller-gen
	$(CONTROLLER_GEN) object:headerFile="hack/boilerplate.go.txt" paths="./..."

mock-generate: gomock
	go generate ./...

CONTROLLER_GEN = $(BIN_DIR)/controller-gen
controller-gen: ## Download controller-gen locally if necessary.
	$(call go-install-tool,$(CONTROLLER_GEN),sigs.k8s.io/controller-tools/cmd/controller-gen@v0.9.0)

KUSTOMIZE = $(BIN_DIR)/kustomize
kustomize: ## Download kustomize locally if necessary.
	$(call go-install-tool,$(KUSTOMIZE),sigs.k8s.io/kustomize/kustomize/v4@v4.5.5)

ENVTEST = $(BIN_DIR)/setup-envtest
envtest: ## Download envtest-setup locally if necessary.
	$(call go-install-tool,$(ENVTEST),sigs.k8s.io/controller-runtime/tools/setup-envtest@latest)

GOMOCK = $(shell pwd)/bin/mockgen
gomock:
	$(call go-get-tool,$(GOMOCK),github.com/golang/mock/mockgen@v1.6.0)

# go-install-tool will 'go install' any package $2 and install it to $1.
define go-install-tool
@[ -f $(1) ] || { \
set -e ;\
echo "Downloading $(2)" ;\
GOBIN=$(BIN_DIR) go install -mod=mod $(2) ;\
}
endef

skopeo:
	if ! which skopeo; then if [ -z ${SKIP_VAR_SET} ]; then if [ -f /etc/redhat-release ]; then dnf -y install skopeo; elif [ -f /etc/lsb-release ]; then sudo apt-get -y update; sudo apt-get -y install skopeo; fi; fi; fi

fakechroot:
	if ! which fakechroot; then if [ -f /etc/redhat-release ]; then dnf -y install fakechroot; elif [ -f /etc/lsb-release ]; then sudo apt-get -y update; sudo apt-get -y install fakechroot; fi; fi

<<<<<<< HEAD
# Generate bundle manifests and metadata, then validate generated files.
.PHONY: bundle
bundle: manifests
	rm -f bundle/manifests/*
	MANIFEST_YAML=$$(ls manifests/stable/*.yaml | grep -v supported-nic-ids_v1_configmap.yaml) ; \
	rm -f $$MANIFEST_YAML
	operator-sdk generate kustomize manifests --interactive=false -q
	cd config/manager && $(KUSTOMIZE) edit set image controller=$(IMG)
	$(KUSTOMIZE) build config/manifests | operator-sdk generate bundle -q --overwrite --version $(VERSION) $(BUNDLE_METADATA_OPTS) --extra-service-accounts sriov-network-config-daemon
	operator-sdk bundle validate ./bundle
	BUNDLE_MANIFEST_YAML=$$(ls bundle/manifests/* | grep -v supported-nic-ids_v1_configmap.yaml); \
	cp $$BUNDLE_MANIFEST_YAML manifests/stable
# Build the bundle image.
.PHONY: bundle-build
bundle-build:
	docker build -f bundle.Dockerfile -t $(BUNDLE_IMG) .

=======
>>>>>>> 7c2116ed
deploy-setup: export ENABLE_ADMISSION_CONTROLLER?=true
deploy-setup: skopeo install
	hack/deploy-setup.sh $(NAMESPACE)

deploy-setup-k8s: export NAMESPACE=sriov-network-operator
deploy-setup-k8s: export ENABLE_ADMISSION_CONTROLLER?=false
deploy-setup-k8s: export CNI_BIN_PATH=/opt/cni/bin
deploy-setup-k8s: export OPERATOR_EXEC=kubectl
deploy-setup-k8s: export CLUSTER_TYPE=kubernetes
deploy-setup-k8s: deploy-setup

test-e2e-conformance:
	SUITE=./test/conformance ./hack/run-e2e-conformance.sh

test-e2e-validation-only:
	SUITE=./test/validation ./hack/run-e2e-conformance.sh

test-e2e: generate vet manifests skopeo envtest
	KUBEBUILDER_ASSETS="$(shell $(ENVTEST) use $(ENVTEST_K8S_VERSION) --bin-dir=/tmp -p path)"; source hack/env.sh; HOME="$(shell pwd)" go test ./test/e2e/... -timeout 60m -coverprofile cover.out -v

test-e2e-k8s: export NAMESPACE=sriov-network-operator
test-e2e-k8s: test-e2e

test-bindata-scripts: fakechroot
	fakechroot ./test/scripts/enable-kargs_test.sh

test-%: generate vet manifests envtest
	KUBEBUILDER_ASSETS="$(shell $(ENVTEST) use $(ENVTEST_K8S_VERSION) --bin-dir=/tmp -p path)" HOME="$(shell pwd)" go test ./$*/... -coverprofile cover-$*.out -coverpkg ./... -v

# deploy-setup-k8s: export NAMESPACE=sriov-network-operator
# deploy-setup-k8s: export ENABLE_ADMISSION_CONTROLLER=false
# deploy-setup-k8s: export CNI_BIN_PATH=/opt/cni/bin
# test-e2e-k8s: test-e2e

GOCOVMERGE = $(BIN_DIR)/gocovmerge
gocovmerge: ## Download gocovmerge locally if necessary.
	$(call go-install-tool,$(GOCOVMERGE),github.com/shabbyrobe/gocovmerge/cmd/gocovmerge@latest)

GCOV2LCOV = $(BIN_DIR)/gcov2lcov
gcov2lcov:
	$(call go-install-tool,$(GCOV2LCOV),github.com/jandelgado/gcov2lcov@v1.0.5)

merge-test-coverage: gocovmerge gcov2lcov
	$(GOCOVMERGE) cover-*.out > cover.out
	$(GCOV2LCOV) -infile cover.out -outfile lcov.out

deploy-wait:
	hack/deploy-wait.sh

undeploy: uninstall
	@hack/undeploy.sh $(NAMESPACE)

undeploy-k8s: export NAMESPACE=sriov-network-operator
undeploy-k8s: export OPERATOR_EXEC=kubectl
undeploy-k8s: undeploy

deps-update:
	go mod tidy && \
	go mod vendor

$(GOLANGCI_LINT): ; $(info installing golangci-lint...)
	$(call go-install-tool,$(GOLANGCI_LINT),github.com/golangci/golangci-lint/cmd/golangci-lint@$(GOLANGCI_LINT_VER))

.PHONY: lint
lint: | $(GOLANGCI_LINT) ; $(info  running golangci-lint...) @ ## Run golangci-lint
	$(GOLANGCI_LINT) run --timeout=10m<|MERGE_RESOLUTION|>--- conflicted
+++ resolved
@@ -29,14 +29,6 @@
 # go source files, ignore vendor directory
 SRC = $(shell find . -type f -name '*.go' -not -path "./vendor/*")
 
-<<<<<<< HEAD
-# Current Operator version
-VERSION ?= 4.14.0
-# Default bundle image tag
-BUNDLE_IMG ?= controller-bundle:$(VERSION)
-# Options for 'bundle-build'
-=======
->>>>>>> 7c2116ed
 ifneq ($(origin CHANNELS), undefined)
 BUNDLE_CHANNELS := --channels=$(CHANNELS)
 endif
@@ -180,26 +172,6 @@
 fakechroot:
 	if ! which fakechroot; then if [ -f /etc/redhat-release ]; then dnf -y install fakechroot; elif [ -f /etc/lsb-release ]; then sudo apt-get -y update; sudo apt-get -y install fakechroot; fi; fi
 
-<<<<<<< HEAD
-# Generate bundle manifests and metadata, then validate generated files.
-.PHONY: bundle
-bundle: manifests
-	rm -f bundle/manifests/*
-	MANIFEST_YAML=$$(ls manifests/stable/*.yaml | grep -v supported-nic-ids_v1_configmap.yaml) ; \
-	rm -f $$MANIFEST_YAML
-	operator-sdk generate kustomize manifests --interactive=false -q
-	cd config/manager && $(KUSTOMIZE) edit set image controller=$(IMG)
-	$(KUSTOMIZE) build config/manifests | operator-sdk generate bundle -q --overwrite --version $(VERSION) $(BUNDLE_METADATA_OPTS) --extra-service-accounts sriov-network-config-daemon
-	operator-sdk bundle validate ./bundle
-	BUNDLE_MANIFEST_YAML=$$(ls bundle/manifests/* | grep -v supported-nic-ids_v1_configmap.yaml); \
-	cp $$BUNDLE_MANIFEST_YAML manifests/stable
-# Build the bundle image.
-.PHONY: bundle-build
-bundle-build:
-	docker build -f bundle.Dockerfile -t $(BUNDLE_IMG) .
-
-=======
->>>>>>> 7c2116ed
 deploy-setup: export ENABLE_ADMISSION_CONTROLLER?=true
 deploy-setup: skopeo install
 	hack/deploy-setup.sh $(NAMESPACE)
