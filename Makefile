--- conflicted
+++ resolved
@@ -1,16 +1,8 @@
-<<<<<<< HEAD
 # Setting SHELL to bash allows bash commands to be executed by recipes.
 # This is a requirement for 'setup-envtest.sh' in the test target.
 # Options are set to exit when a recipe line exits non-zero or a piped command fails.
 SHELL = /usr/bin/env bash -o pipefail
 .SHELLFLAGS = -ec
-=======
-# Setting SHELL to bash allows bash commands to be executed by recipes. 
-# This is a requirement for 'setup-envtest.sh' in the test target. 
-# Options are set to exit when a recipe line exits non-zero or a piped command fails. 
-SHELL = /usr/bin/env bash -o pipefail 
-.SHELLFLAGS = -ec 
->>>>>>> e84d5365
 CURPATH=$(PWD)
 TARGET_DIR=$(CURPATH)/build/_output
 BIN_DIR=$(CURPATH)/bin
@@ -54,18 +46,13 @@
 IMG ?= controller:latest
 # Produce CRDs that work back to Kubernetes 1.11 (no version conversion)
 CRD_OPTIONS ?= "crd:crdVersions={v1}"
-<<<<<<< HEAD
-=======
 
 GOLANGCI_LINT = $(BIN_DIR)/golangci-lint
 # golangci-lint version should be updated periodically
 # we keep it fixed to avoid it from unexpectedly failing on the project
 # in case of a version bump
 GOLANGCI_LINT_VER = v1.46.1
->>>>>>> e84d5365
-
-
-<<<<<<< HEAD
+
 GOLANGCI_LINT = $(BIN_DIR)/golangci-lint
 # golangci-lint version should be updated periodically
 # we keep it fixed to avoid it from unexpectedly failing on the project
@@ -75,10 +62,6 @@
 
 .PHONY: all build clean gendeepcopy test test-e2e test-e2e-k8s run image fmt sync-manifests test-e2e-conformance manifests update-codegen
 
-=======
-.PHONY: all build clean gendeepcopy test test-e2e test-e2e-k8s run image fmt sync-manifests test-e2e-conformance manifests update-codegen
-
->>>>>>> e84d5365
 all: generate vet build
 
 build: manager _build-sriov-network-config-daemon _build-webhook
@@ -128,9 +111,6 @@
 manifests: controller-gen
 	$(CONTROLLER_GEN) $(CRD_OPTIONS) webhook paths="./..." output:crd:artifacts:config=$(CRD_BASES)
 	cp ./config/crd/bases/* ./deployment/sriov-network-operator/crds/
-<<<<<<< HEAD
-=======
-
 
 sync-manifests-%: manifests
 	@mkdir -p manifests/$*
@@ -145,7 +125,6 @@
 	@echo "*************************************************************************************************************************************************"
 	@echo ""
 
->>>>>>> e84d5365
 
 # Run go fmt against code
 
@@ -221,7 +200,6 @@
 
 test-e2e-conformance:
 	SUITE=./test/conformance ./hack/run-e2e-conformance.sh
-<<<<<<< HEAD
 
 test-e2e-validation-only:
 	SUITE=./test/validation ./hack/run-e2e-conformance.sh
@@ -235,21 +213,6 @@
 test-bindata-scripts: fakechroot
 	fakechroot ./test/scripts/enable-kargs_test.sh
 
-=======
-
-test-e2e-validation-only:
-	SUITE=./test/validation ./hack/run-e2e-conformance.sh	
-
-test-e2e: generate vet manifests skopeo envtest
-	KUBEBUILDER_ASSETS="$(shell $(ENVTEST) use $(ENVTEST_K8S_VERSION) --bin-dir=/tmp -p path)"; source hack/env.sh; HOME="$(shell pwd)" go test ./test/e2e/... -timeout 60m -coverprofile cover.out -v
-
-test-e2e-k8s: export NAMESPACE=sriov-network-operator
-test-e2e-k8s: test-e2e
-
-test-bindata-scripts: fakechroot
-	fakechroot ./test/scripts/enable-kargs_test.sh
-
->>>>>>> e84d5365
 test-%: generate vet manifests envtest
 	KUBEBUILDER_ASSETS="$(shell $(ENVTEST) use $(ENVTEST_K8S_VERSION) --bin-dir=/tmp -p path)" HOME="$(shell pwd)" go test ./$*/... -coverprofile cover-$*.out -coverpkg ./... -v
 
